--- conflicted
+++ resolved
@@ -452,15 +452,11 @@
 	}
 
 	/// Register a new asynchronous RPC method, which computes the response with the given callback.
-<<<<<<< HEAD
-	pub fn register_async_method<R, F>(
+	pub fn register_async_method<R, Fun, Fut>(
 		&mut self,
 		method_name: &'static str,
-		callback: F,
+		callback: Fun,
 	) -> Result<MethodResourcesBuilder, Error>
-=======
-	pub fn register_async_method<R, Fun, Fut>(&mut self, method_name: &'static str, callback: Fun) -> Result<(), Error>
->>>>>>> 3b509cb3
 	where
 		R: Serialize + Send + Sync + 'static,
 		Fut: Future<Output = Result<R, Error>> + Send,
